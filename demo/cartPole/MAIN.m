--- conflicted
+++ resolved
@@ -56,18 +56,9 @@
 problem.options.nlpOpt = optimset(...
     'Display','iter',...
     'MaxFunEvals',1e5);
-<<<<<<< HEAD
-% 
-% problem.options.method = 'trapazoid';
-problem.options.method = 'hermiteSimpson';
-% problem.options.method = 'rungeKutta';
-% problem.options.method = 'chebyshev';
-=======
 
 problem.options.method = 'trapazoid';  problem.options.trapazoid.nGrid = 10;
 % problem.options.method = 'hermiteSimpson';
-
->>>>>>> 7cb9ff7d
 
 %~~~~~~~~~~~~~~~~~~~~~~~~~~~~~~~~~~~~~~~~~~~~~~~~~~~~~~~~~~~~~~~~~~~~~~~~~%
 %                            Solve!                                  %
